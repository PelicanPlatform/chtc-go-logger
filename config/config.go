package config

import (
	"bytes"
	_ "embed"
	"os"
	"reflect"
	"strings"
	"time"

	"github.com/spf13/viper"
)

// Embed the default.yaml file into the binary
//
//go:embed resources/default.yaml
var defaultYAML []byte

type ConsoleOutputConfig struct {
	Label      string `mapstructure:"label"`       // Label for the handler when reporting logging stats
	Enabled    bool   `mapstructure:"enabled"`     // Enable or disable console output
	JSONOutput bool   `mapstructure:"json_object"` // If true, output JSON objects; disables colors
	Colors     bool   `mapstructure:"colors"`      // Enable color-coded logs (ignored if JSONOutput is true)
}

type FileOutputConfig struct {
	Label       string `mapstructure:"label"`         // Label for the handler when reporting logging stats
	Enabled     bool   `mapstructure:"enabled"`       // Enable or disable file output
	FilePath    string `mapstructure:"file_path"`     // Path to the log file
	MaxFileSize int    `mapstructure:"max_file_size"` // Max file size in MB
	MaxBackups  int    `mapstructure:"max_backups"`   // Number of backups to retain
	MaxAgeDays  int    `mapstructure:"max_age_days"`  // Maximum age of log files in days
}
type SyslogOutputConfig struct {
	Label      string `mapstructure:"label"`       // Label for the handler when reporting logging stats
	Enabled    bool   `mapstructure:"enabled"`     // Enable or disable syslog output
	Network    string `mapstructure:"network"`     // Network over which to connect to syslog, default empty for local daemon
	Addr       string `mapstructure:"addr"`        // Address of remote syslog server, if any
	JSONOutput bool   `mapstructure:"json_object"` // If true, output JSON objects
}

type HealthCheckConfig struct {
	Enabled                  bool          `mapstructure:"enabled"`
	LogPeriodicity           time.Duration `mapstructure:"log_periodicity"`
	ElasticsearchPeriodicity time.Duration `mapstructure:"elasticsearch_periodicity"`
	ElasticsearchIndex       string        `mapstructure:"elasticsearch_index"`
	ElasticsearchURL         string        `mapstructure:"elasticsearch_url"`
}

<<<<<<< HEAD
=======
type SequenceConfig struct {
	Enabled     bool   `mapstructure:"enabled"`       // Enable or disable sequence logging
	IdKey       string `mapstructure:"logger_id_key"` // The key to log the logger's unique ID under
	SequenceKey string `mapstructure:"sequence_key"`  // The key to log the logger's message sequence number under
}
>>>>>>> f1b48563
type Config struct {
	LogLevel      string              `mapstructure:"log_level"`      // Log level (e.g., DEBUG, INFO, WARN, ERROR)
	ConsoleOutput ConsoleOutputConfig `mapstructure:"console_output"` // Console output settings
	FileOutput    FileOutputConfig    `mapstructure:"file_output"`    // File output settings
	SyslogOutput  SyslogOutputConfig  `mapstructure:"syslog_output"`  // Syslog output settings
	HealthCheck   HealthCheckConfig   `mapstructure:"health_check"`   // Health Check Settings
<<<<<<< HEAD
=======
	SequenceInfo  SequenceConfig      `mapstructure:"sequence_info"`  // Include info about sequence of log message
>>>>>>> f1b48563
}

// LoadConfig loads and merges the configuration in this order:
// 1. Defaults from default.yaml (embedded).
// 2. Configurations from a file (if provided).
// 3. Environment variables (LOGGER_ prefix).
// 4. Overrides provided programmatically.
func LoadConfig(configFile string, overrides *Config) (*Config, error) {
	v := viper.New()

	// Load embedded default.yaml
	v.SetConfigType("yaml")
	if err := v.ReadConfig(bytes.NewReader(defaultYAML)); err != nil {
		return nil, err
	}

	// Load from config file if provided
	if configFile != "" {
		v.SetConfigFile(configFile)
		if err := v.MergeInConfig(); err != nil {
			return nil, err
		}
	}

	// Manually load environment variables
	ManuallyLoadEnvVariables(v, "LOGGER")

	// Parse into Config struct
	config := &Config{}
	if err := v.Unmarshal(config); err != nil {
		return nil, err
	}

	// Apply overrides if provided
	if overrides != nil {
		ApplyOverrides(config, overrides)
	}

	return config, nil
}

// ApplyOverrides dynamically applies non-zero override values to a config, including nested structs.
func ApplyOverrides(config, overrides interface{}) {
	// Get reflection values of the structs
	overrideVal := reflect.ValueOf(overrides).Elem()
	configVal := reflect.ValueOf(config).Elem()

	for i := 0; i < overrideVal.NumField(); i++ {
		field := overrideVal.Type().Field(i)
		overrideField := overrideVal.Field(i)
		configField := configVal.FieldByName(field.Name)

		if overrideField.Kind() == reflect.Struct {
			// If the field is a struct, recurse
			ApplyOverrides(configField.Addr().Interface(), overrideField.Addr().Interface())
		} else if !overrideField.IsZero() {
			// If the field is not zero, override the value
			configField.Set(overrideField)
		}
	}
}

// ManuallyLoadEnvVariables scans and loads all environment variables with the given prefix into Viper.
func ManuallyLoadEnvVariables(v *viper.Viper, prefix string) {
	prefix = strings.ToUpper(prefix) + "__" // Ensure prefix is uppercase

	for _, env := range os.Environ() {
		parts := strings.SplitN(env, "=", 2)
		key, value := parts[0], parts[1]

		if strings.HasPrefix(key, prefix) {
			// Remove the prefix
			keyWithoutPrefix := strings.TrimPrefix(key, prefix)

			// Convert key to Viper-compatible format:
			// - Replace "__" with "." for nested structures
			// - Convert to lowercase (Viper's default behavior)
			viperKey := strings.ToLower(strings.ReplaceAll(keyWithoutPrefix, "__", "."))

			v.Set(viperKey, value)

		}
	}
}<|MERGE_RESOLUTION|>--- conflicted
+++ resolved
@@ -47,24 +47,18 @@
 	ElasticsearchURL         string        `mapstructure:"elasticsearch_url"`
 }
 
-<<<<<<< HEAD
-=======
 type SequenceConfig struct {
 	Enabled     bool   `mapstructure:"enabled"`       // Enable or disable sequence logging
 	IdKey       string `mapstructure:"logger_id_key"` // The key to log the logger's unique ID under
 	SequenceKey string `mapstructure:"sequence_key"`  // The key to log the logger's message sequence number under
 }
->>>>>>> f1b48563
 type Config struct {
 	LogLevel      string              `mapstructure:"log_level"`      // Log level (e.g., DEBUG, INFO, WARN, ERROR)
 	ConsoleOutput ConsoleOutputConfig `mapstructure:"console_output"` // Console output settings
 	FileOutput    FileOutputConfig    `mapstructure:"file_output"`    // File output settings
 	SyslogOutput  SyslogOutputConfig  `mapstructure:"syslog_output"`  // Syslog output settings
 	HealthCheck   HealthCheckConfig   `mapstructure:"health_check"`   // Health Check Settings
-<<<<<<< HEAD
-=======
 	SequenceInfo  SequenceConfig      `mapstructure:"sequence_info"`  // Include info about sequence of log message
->>>>>>> f1b48563
 }
 
 // LoadConfig loads and merges the configuration in this order:
