# **************************************************************
#  *
#  * Copyright (C) 2024, Pelican Project, Morgridge Institute for Research
#  *
#  * Licensed under the Apache License, Version 2.0 (the "License"); you
#  * may not use this file except in compliance with the License.  You may
#  * obtain a copy of the License at
#  *
#  *    http://www.apache.org/licenses/LICENSE-2.0
#  *
#  * Unless required by applicable law or agreed to in writing, software
#  * distributed under the License is distributed on an "AS IS" BASIS,
#  * WITHOUT WARRANTIES OR CONDITIONS OF ANY KIND, either express or implied.
#  * See the License for the specific language governing permissions and
#  * limitations under the License.
#  *
#  ***************************************************************

log_level: INFO # Log level (e.g., DEBUG, INFO, WARN, ERROR)

console_output: # Console output settings
  label: console_output # Label for the handler when reporting logging stats
  enabled: true # Enable or disable console output
  json_object: false # If true, output JSON objects; disables colors
  colors: true # Enable color-coded logs (ignored if json_object is true)

file_output: # File output settings
  label: file_output # Label for the handler when reporting logging stats
  enabled: true # Enable or disable file output
  file_path: /var/log/chtc/app.log # Path to the log file
  max_file_size: 100 # Max file size in MB
  max_backups: 5 # Number of backups to retain
  max_age_days: 30 # Maximum age of logs in days

syslog_output: # Syslog output settings
  label: syslog_output # Label for the handler when reporting logging stats
  enabled: false # Enable or disable syslog output (false by default)
  network: "" # Network over which to send syslog messages (default local)
  addr: "" # Remote server address to send syslog messages to (default local)
  json_object: true # If true, output JSON objects

health_check: # Health check settings
  enabled: false # Enable or disable health checks
  log_periodicity: "10s" # Interval for logging health check events
  elasticsearch_periodicity: "30s" # Interval for querying Elasticsearch
  elasticsearch_index: "healthcheck_logs" # Index name for storing health check logs
<<<<<<< HEAD
  elasticsearch_url: "http://your-elasticsearch-host:9200" # Added Elasticsearch URL
=======
  elasticsearch_url: "http://your-elasticsearch-host:9200" # Added Elasticsearch URL

sequence_info: # Configure recording sequencing of log info
  enabled: true # Enable including log sequence information
  logger_id_key: logger_id # Key to record each logger object's unique ID under
  sequence_key: sequence_no # Key to record each log message's unique sequence under
>>>>>>> f1b48563
<|MERGE_RESOLUTION|>--- conflicted
+++ resolved
@@ -44,13 +44,9 @@
   log_periodicity: "10s" # Interval for logging health check events
   elasticsearch_periodicity: "30s" # Interval for querying Elasticsearch
   elasticsearch_index: "healthcheck_logs" # Index name for storing health check logs
-<<<<<<< HEAD
-  elasticsearch_url: "http://your-elasticsearch-host:9200" # Added Elasticsearch URL
-=======
   elasticsearch_url: "http://your-elasticsearch-host:9200" # Added Elasticsearch URL
 
 sequence_info: # Configure recording sequencing of log info
   enabled: true # Enable including log sequence information
   logger_id_key: logger_id # Key to record each logger object's unique ID under
-  sequence_key: sequence_no # Key to record each log message's unique sequence under
->>>>>>> f1b48563
+  sequence_key: sequence_no # Key to record each log message's unique sequence under