--- conflicted
+++ resolved
@@ -173,11 +173,7 @@
 	}
 
 	// Initialize the global logger and suppress error
-<<<<<<< HEAD
-	_ = logger.LogInit(overrideConfig)
-=======
 	_ = logger.LogInit(&overrideConfig)
 	logger.GetContextLogger().SetErrorCallback(panicOnLowDisk)
->>>>>>> f1b48563
 	LoadConfig()
 }